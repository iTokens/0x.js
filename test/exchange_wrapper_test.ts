--- conflicted
+++ resolved
@@ -9,20 +9,15 @@
 import {web3Factory} from './utils/web3_factory';
 import {ZeroEx} from '../src/0x.js';
 import {BlockchainLifecycle} from './utils/blockchain_lifecycle';
-<<<<<<< HEAD
-import {orderFactory} from './utils/order_factory';
 import {
-    FillOrderValidationErrs,
     Token,
     SignedOrder,
     SubscriptionOpts,
     ExchangeEvents,
     ContractEvent,
     DoneCallback,
+    ExchangeContractErrs,
 } from '../src/types';
-=======
-import {ExchangeContractErrs, SignedOrder, Token} from '../src/types';
->>>>>>> c83587a1
 import {FillScenarios} from './utils/fill_scenarios';
 import {TokenUtils} from './utils/token_utils';
 
@@ -37,18 +32,18 @@
     let web3: Web3;
     let zeroEx: ZeroEx;
     let userAddresses: string[];
-<<<<<<< HEAD
-    let web3: Web3;
+    let tokenUtils: TokenUtils;
     let tokens: Token[];
     let fillScenarios: FillScenarios;
-=======
->>>>>>> c83587a1
+    let zrxTokenAddress: string;
     before(async () => {
         web3 = web3Factory.create();
         zeroEx = new ZeroEx(web3);
         userAddresses = await promisify(web3.eth.getAccounts)();
         tokens = await zeroEx.tokenRegistry.getTokensAsync();
-        fillScenarios = new FillScenarios(zeroEx, userAddresses, tokens);
+        tokenUtils = new TokenUtils(tokens);
+        zrxTokenAddress = tokenUtils.getProtocolTokenOrThrow().address;
+        fillScenarios = new FillScenarios(zeroEx, userAddresses, tokens, zrxTokenAddress);
     });
     beforeEach(async () => {
         await blockchainLifecycle.startAsync();
@@ -129,35 +124,18 @@
     describe('#fillOrderAsync', () => {
         let makerTokenAddress: string;
         let takerTokenAddress: string;
-<<<<<<< HEAD
-        let coinBase: string;
-=======
-        let fillScenarios: FillScenarios;
         let coinbase: string;
->>>>>>> c83587a1
         let makerAddress: string;
         let takerAddress: string;
         let feeRecipient: string;
-        let zrxTokenAddress: string;
         const fillTakerAmount = new BigNumber(5);
         const shouldCheckTransfer = false;
-<<<<<<< HEAD
-        before('fetch tokens', async () => {
-            [coinBase, makerAddress, takerAddress] = userAddresses;
-            const [makerToken, takerToken] = tokens;
-            makerTokenAddress = makerToken.address;
-            takerTokenAddress = takerToken.address;
-=======
         before(async () => {
             [coinbase, makerAddress, takerAddress, feeRecipient] = userAddresses;
             tokens = await zeroEx.tokenRegistry.getTokensAsync();
-            const tokenUtils = new TokenUtils(tokens);
             const [makerToken, takerToken] = tokenUtils.getNonProtocolTokens();
             makerTokenAddress = makerToken.address;
             takerTokenAddress = takerToken.address;
-            zrxTokenAddress = tokenUtils.getProtocolTokenOrThrow().address;
-            fillScenarios = new FillScenarios(zeroEx, userAddresses, tokens, zrxTokenAddress);
->>>>>>> c83587a1
         });
         afterEach('reset default account', () => {
             zeroEx.setTransactionSenderAccount(userAddresses[0]);
@@ -430,20 +408,20 @@
         const shouldCheckTransfer = false;
         let makerTokenAddress: string;
         let takerTokenAddress: string;
-        let coinBase: string;
+        let coinbase: string;
         let takerAddress: string;
         let makerAddress: string;
         let fillableAmount: BigNumber.BigNumber;
         let signedOrder: SignedOrder;
         before(() => {
-            [coinBase, makerAddress, takerAddress] = userAddresses;
+            [coinbase, makerAddress, takerAddress] = userAddresses;
             const [makerToken, takerToken] = tokens;
             makerTokenAddress = makerToken.address;
             takerTokenAddress = takerToken.address;
         });
         beforeEach(async () => {
             fillableAmount = new BigNumber(5);
-            signedOrder = await fillScenarios.createAFillableSignedOrderAsync(
+            signedOrder = await fillScenarios.createFillableSignedOrderAsync(
                 makerTokenAddress, takerTokenAddress, makerAddress, takerAddress, fillableAmount,
             );
         });
