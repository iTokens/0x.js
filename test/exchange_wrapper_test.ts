import 'mocha';
import * as _ from 'lodash';
import * as chai from 'chai';
import * as Web3 from 'web3';
import * as BigNumber from 'bignumber.js';
import * as dirtyChai from 'dirty-chai';
import ChaiBigNumber = require('chai-bignumber');
import promisify = require('es6-promisify');
import {web3Factory} from './utils/web3_factory';
import {ZeroEx} from '../src/0x.js';
import {BlockchainLifecycle} from './utils/blockchain_lifecycle';
<<<<<<< HEAD
import {
    Token,
    SignedOrder,
    SubscriptionOpts,
    ExchangeEvents,
    ContractEvent,
    DoneCallback,
    ExchangeContractErrs,
} from '../src/types';
=======
import {orderFactory} from './utils/order_factory';
import {Token, SignedOrder, ExchangeContractErrs} from '../src/types';
>>>>>>> 5925f81f
import {FillScenarios} from './utils/fill_scenarios';
import {TokenUtils} from './utils/token_utils';

chai.config.includeStack = true;
chai.use(dirtyChai);
chai.use(ChaiBigNumber());
const expect = chai.expect;
const blockchainLifecycle = new BlockchainLifecycle();

const NON_EXISTENT_ORDER_HASH = '0x79370342234e7acd6bbeac335bd3bb1d368383294b64b8160a00f4060e4d3777';

describe('ExchangeWrapper', () => {
    let web3: Web3;
    let zeroEx: ZeroEx;
    let tokenUtils: TokenUtils;
    let tokens: Token[];
    let userAddresses: string[];
<<<<<<< HEAD
    let tokenUtils: TokenUtils;
    let tokens: Token[];
    let fillScenarios: FillScenarios;
    let zrxTokenAddress: string;
=======
    let zrxTokenAddress: string;
    let fillScenarios: FillScenarios;
>>>>>>> 5925f81f
    before(async () => {
        web3 = web3Factory.create();
        zeroEx = new ZeroEx(web3);
        userAddresses = await promisify(web3.eth.getAccounts)();
        tokens = await zeroEx.tokenRegistry.getTokensAsync();
        tokenUtils = new TokenUtils(tokens);
        zrxTokenAddress = tokenUtils.getProtocolTokenOrThrow().address;
        fillScenarios = new FillScenarios(zeroEx, userAddresses, tokens, zrxTokenAddress);
    });
    beforeEach(async () => {
        await blockchainLifecycle.startAsync();
    });
    afterEach(async () => {
        await blockchainLifecycle.revertAsync();
    });
    describe('#isValidSignatureAsync', () => {
        // The Exchange smart contract `isValidSignature` method only validates orderHashes and assumes
        // the length of the data is exactly 32 bytes. Thus for these tests, we use data of this size.
        const dataHex = '0x6927e990021d23b1eb7b8789f6a6feaf98fe104bb0cf8259421b79f9a34222b0';
        const signature = {
            v: 27,
            r: '0x61a3ed31b43c8780e905a260a35faefcc527be7516aa11c0256729b5b351bc33',
            s: '0x40349190569279751135161d22529dc25add4f6069af05be04cacbda2ace2254',
        };
        const address = '0x5409ed021d9299bf6814279a6a1411a7e866a631';
        describe('should throw if passed a malformed signature', () => {
            it('malformed v', async () => {
                const malformedSignature = {
                    v: 34,
                    r: signature.r,
                    s: signature.s,
                };
                return expect(zeroEx.exchange.isValidSignatureAsync(dataHex, malformedSignature, address))
                    .to.be.rejected();
            });
            it('r lacks 0x prefix', async () => {
                const malformedR = signature.r.replace('0x', '');
                const malformedSignature = {
                    v: signature.v,
                    r: malformedR,
                    s: signature.s,
                };
                return expect(zeroEx.exchange.isValidSignatureAsync(dataHex, malformedSignature, address))
                    .to.be.rejected();
            });
            it('r is too short', async () => {
                const malformedR = signature.r.substr(10);
                const malformedSignature = {
                    v: signature.v,
                    r: malformedR,
                    s: signature.s.replace('0', 'z'),
                };
                return expect(zeroEx.exchange.isValidSignatureAsync(dataHex, malformedSignature, address))
                    .to.be.rejected();
            });
            it('s is not hex', async () => {
                const malformedS = signature.s.replace('0', 'z');
                const malformedSignature = {
                    v: signature.v,
                    r: signature.r,
                    s: malformedS,
                };
                return expect(zeroEx.exchange.isValidSignatureAsync(dataHex, malformedSignature, address))
                    .to.be.rejected();
            });
        });
        it('should return false if the data doesn\'t pertain to the signature & address', async () => {
            const isValid = await zeroEx.exchange.isValidSignatureAsync('0x0', signature, address);
            expect(isValid).to.be.false();
        });
        it('should return false if the address doesn\'t pertain to the signature & dataHex', async () => {
            const validUnrelatedAddress = '0x8b0292B11a196601eD2ce54B665CaFEca0347D42';
            const isValid = await zeroEx.exchange.isValidSignatureAsync(dataHex, signature, validUnrelatedAddress);
            expect(isValid).to.be.false();
        });
        it('should return false if the signature doesn\'t pertain to the dataHex & address', async () => {
            const wrongSignature = {...signature, v: 28};
            const isValid = await zeroEx.exchange.isValidSignatureAsync(dataHex, wrongSignature, address);
            expect(isValid).to.be.false();
        });
        it('should return true if the signature does pertain to the dataHex & address', async () => {
            const isValid = await zeroEx.exchange.isValidSignatureAsync(dataHex, signature, address);
            expect(isValid).to.be.true();
        });
    });
    describe('#fillOrderAsync', () => {
        let makerTokenAddress: string;
        let takerTokenAddress: string;
        let coinbase: string;
        let makerAddress: string;
        let takerAddress: string;
        let feeRecipient: string;
        const fillTakerAmount = new BigNumber(5);
        const shouldCheckTransfer = false;
        before(async () => {
            [coinbase, makerAddress, takerAddress, feeRecipient] = userAddresses;
<<<<<<< HEAD
            tokens = await zeroEx.tokenRegistry.getTokensAsync();
=======
>>>>>>> 5925f81f
            const [makerToken, takerToken] = tokenUtils.getNonProtocolTokens();
            makerTokenAddress = makerToken.address;
            takerTokenAddress = takerToken.address;
        });
        afterEach('reset default account', () => {
            zeroEx.setTransactionSenderAccount(userAddresses[0]);
        });
        describe('failed fills', () => {
            it('should throw when the fill amount is zero', async () => {
                const fillableAmount = new BigNumber(5);
                const signedOrder = await fillScenarios.createFillableSignedOrderAsync(
                    makerTokenAddress, takerTokenAddress, makerAddress, takerAddress, fillableAmount,
                );
                const zeroFillAmount = new BigNumber(0);
                zeroEx.setTransactionSenderAccount(takerAddress);
                return expect(zeroEx.exchange.fillOrderAsync(
                    signedOrder, zeroFillAmount, shouldCheckTransfer,
                )).to.be.rejectedWith(ExchangeContractErrs.ORDER_REMAINING_FILL_AMOUNT_ZERO);
            });
            it('should throw when sender is not a taker', async () => {
                const fillableAmount = new BigNumber(5);
                const signedOrder = await fillScenarios.createFillableSignedOrderAsync(
                    makerTokenAddress, takerTokenAddress, makerAddress, takerAddress, fillableAmount,
                );
                return expect(zeroEx.exchange.fillOrderAsync(
                    signedOrder, fillTakerAmount, shouldCheckTransfer,
                )).to.be.rejectedWith(ExchangeContractErrs.TRANSACTION_SENDER_IS_NOT_FILL_ORDER_TAKER);
            });
            it('should throw when order is expired', async () => {
                const expirationInPast = new BigNumber(42);
                const fillableAmount = new BigNumber(5);
                const signedOrder = await fillScenarios.createFillableSignedOrderAsync(
                    makerTokenAddress, takerTokenAddress, makerAddress, takerAddress, fillableAmount, expirationInPast,
                );
                zeroEx.setTransactionSenderAccount(takerAddress);
                return expect(zeroEx.exchange.fillOrderAsync(
                    signedOrder, fillTakerAmount, shouldCheckTransfer,
                )).to.be.rejectedWith(ExchangeContractErrs.ORDER_FILL_EXPIRED);
            });
            describe('should throw when not enough balance or allowance to fulfill the order', () => {
                const fillableAmount = new BigNumber(5);
                const balanceToSubtractFromMaker = new BigNumber(3);
                const lackingAllowance = new BigNumber(3);
                let signedOrder: SignedOrder;
                beforeEach('create fillable signed order', async () => {
                    signedOrder = await fillScenarios.createFillableSignedOrderAsync(
                        makerTokenAddress, takerTokenAddress, makerAddress, takerAddress, fillableAmount,
                    );
                });
                it('should throw when taker balance is less than fill amount', async () => {
                    await zeroEx.token.transferAsync(
                        takerTokenAddress, takerAddress, coinbase, balanceToSubtractFromMaker,
                    );
                    zeroEx.setTransactionSenderAccount(takerAddress);
                    return expect(zeroEx.exchange.fillOrderAsync(
                        signedOrder, fillTakerAmount, shouldCheckTransfer,
                    )).to.be.rejectedWith(ExchangeContractErrs.INSUFFICIENT_TAKER_BALANCE);
                });
                it('should throw when taker allowance is less than fill amount', async () => {
                    const newAllowanceWhichIsLessThanFillAmount = fillTakerAmount.minus(lackingAllowance);
                    await zeroEx.token.setProxyAllowanceAsync(takerTokenAddress, takerAddress,
                        newAllowanceWhichIsLessThanFillAmount);
                    zeroEx.setTransactionSenderAccount(takerAddress);
                    return expect(zeroEx.exchange.fillOrderAsync(
                        signedOrder, fillTakerAmount, shouldCheckTransfer,
                    )).to.be.rejectedWith(ExchangeContractErrs.INSUFFICIENT_TAKER_ALLOWANCE);
                });
                it('should throw when maker balance is less than maker fill amount', async () => {
                    await zeroEx.token.transferAsync(
                        makerTokenAddress, makerAddress, coinbase, balanceToSubtractFromMaker,
                    );
                    zeroEx.setTransactionSenderAccount(takerAddress);
                    return expect(zeroEx.exchange.fillOrderAsync(
                        signedOrder, fillTakerAmount, shouldCheckTransfer,
                    )).to.be.rejectedWith(ExchangeContractErrs.INSUFFICIENT_MAKER_BALANCE);
                });
                it('should throw when maker allowance is less than maker fill amount', async () => {
                    const newAllowanceWhichIsLessThanFillAmount = fillTakerAmount.minus(lackingAllowance);
                    await zeroEx.token.setProxyAllowanceAsync(makerTokenAddress, makerAddress,
                        newAllowanceWhichIsLessThanFillAmount);
                    zeroEx.setTransactionSenderAccount(takerAddress);
                    return expect(zeroEx.exchange.fillOrderAsync(
                        signedOrder, fillTakerAmount, shouldCheckTransfer,
                    )).to.be.rejectedWith(ExchangeContractErrs.INSUFFICIENT_MAKER_ALLOWANCE);
                });
            });
            it('should throw when there a rounding error would have occurred', async () => {
                const makerAmount = new BigNumber(3);
                const takerAmount = new BigNumber(5);
                const signedOrder = await fillScenarios.createAsymmetricFillableSignedOrderAsync(
                    makerTokenAddress, takerTokenAddress, makerAddress, takerAddress,
                    makerAmount, takerAmount,
                );
                const fillTakerAmountThatCausesRoundingError = new BigNumber(3);
                zeroEx.setTransactionSenderAccount(takerAddress);
                return expect(zeroEx.exchange.fillOrderAsync(
                    signedOrder, fillTakerAmountThatCausesRoundingError, shouldCheckTransfer,
                )).to.be.rejectedWith(ExchangeContractErrs.ORDER_FILL_ROUNDING_ERROR);
            });
            describe('should throw when not enough balance or allowance to pay fees', () => {
                const fillableAmount = new BigNumber(5);
                const makerFee = new BigNumber(2);
                const takerFee = new BigNumber(2);
                let signedOrder: SignedOrder;
                beforeEach('setup', async () => {
                    signedOrder = await fillScenarios.createFillableSignedOrderWithFeesAsync(
                        makerTokenAddress, takerTokenAddress, makerFee, takerFee,
                        makerAddress, takerAddress, fillableAmount, feeRecipient,
                    );
                    zeroEx.setTransactionSenderAccount(takerAddress);
                });
                it('should throw when maker doesn\'t have enough balance to pay fees', async () => {
                    const balanceToSubtractFromMaker = new BigNumber(1);
                    await zeroEx.token.transferAsync(
                        zrxTokenAddress, makerAddress, coinbase, balanceToSubtractFromMaker,
                    );
                    return expect(zeroEx.exchange.fillOrderAsync(
                        signedOrder, fillTakerAmount, shouldCheckTransfer,
                    )).to.be.rejectedWith(ExchangeContractErrs.INSUFFICIENT_MAKER_FEE_BALANCE);
                });
                it('should throw when maker doesn\'t have enough allowance to pay fees', async () => {
                    const newAllowanceWhichIsLessThanFees = makerFee.minus(1);
                    await zeroEx.token.setProxyAllowanceAsync(zrxTokenAddress, makerAddress,
                        newAllowanceWhichIsLessThanFees);
                    return expect(zeroEx.exchange.fillOrderAsync(
                        signedOrder, fillTakerAmount, shouldCheckTransfer,
                    )).to.be.rejectedWith(ExchangeContractErrs.INSUFFICIENT_MAKER_FEE_ALLOWANCE);
                });
                it('should throw when taker doesn\'t have enough balance to pay fees', async () => {
                    const balanceToSubtractFromTaker = new BigNumber(1);
                    await zeroEx.token.transferAsync(
                        zrxTokenAddress, takerAddress, coinbase, balanceToSubtractFromTaker,
                    );
                    return expect(zeroEx.exchange.fillOrderAsync(
                        signedOrder, fillTakerAmount, shouldCheckTransfer,
                    )).to.be.rejectedWith(ExchangeContractErrs.INSUFFICIENT_TAKER_FEE_BALANCE);
                });
                it('should throw when taker doesn\'t have enough allowance to pay fees', async () => {
                    const newAllowanceWhichIsLessThanFees = makerFee.minus(1);
                    await zeroEx.token.setProxyAllowanceAsync(zrxTokenAddress, takerAddress,
                        newAllowanceWhichIsLessThanFees);
                    return expect(zeroEx.exchange.fillOrderAsync(
                        signedOrder, fillTakerAmount, shouldCheckTransfer,
                    )).to.be.rejectedWith(ExchangeContractErrs.INSUFFICIENT_TAKER_FEE_ALLOWANCE);
                });
            });
        });
        describe('successful fills', () => {
            it('should fill a valid order', async () => {
                const fillableAmount = new BigNumber(5);
                const signedOrder = await fillScenarios.createFillableSignedOrderAsync(
                    makerTokenAddress, takerTokenAddress, makerAddress, takerAddress, fillableAmount,
                );
                expect(await zeroEx.token.getBalanceAsync(makerTokenAddress, makerAddress))
                    .to.be.bignumber.equal(fillableAmount);
                expect(await zeroEx.token.getBalanceAsync(takerTokenAddress, makerAddress))
                    .to.be.bignumber.equal(0);
                expect(await zeroEx.token.getBalanceAsync(makerTokenAddress, takerAddress))
                    .to.be.bignumber.equal(0);
                expect(await zeroEx.token.getBalanceAsync(takerTokenAddress, takerAddress))
                    .to.be.bignumber.equal(fillableAmount);
                zeroEx.setTransactionSenderAccount(takerAddress);
                await zeroEx.exchange.fillOrderAsync(signedOrder, fillTakerAmount, shouldCheckTransfer);
                expect(await zeroEx.token.getBalanceAsync(makerTokenAddress, makerAddress))
                    .to.be.bignumber.equal(fillableAmount.minus(fillTakerAmount));
                expect(await zeroEx.token.getBalanceAsync(takerTokenAddress, makerAddress))
                    .to.be.bignumber.equal(fillTakerAmount);
                expect(await zeroEx.token.getBalanceAsync(makerTokenAddress, takerAddress))
                    .to.be.bignumber.equal(fillTakerAmount);
                expect(await zeroEx.token.getBalanceAsync(takerTokenAddress, takerAddress))
                    .to.be.bignumber.equal(fillableAmount.minus(fillTakerAmount));
            });
            it('should partially fill the valid order', async () => {
                const fillableAmount = new BigNumber(5);
                const signedOrder = await fillScenarios.createFillableSignedOrderAsync(
                    makerTokenAddress, takerTokenAddress, makerAddress, takerAddress, fillableAmount,
                );
                const partialFillAmount = new BigNumber(3);
                zeroEx.setTransactionSenderAccount(takerAddress);
                await zeroEx.exchange.fillOrderAsync(signedOrder, partialFillAmount, shouldCheckTransfer);
                expect(await zeroEx.token.getBalanceAsync(makerTokenAddress, makerAddress))
                    .to.be.bignumber.equal(fillableAmount.minus(partialFillAmount));
                expect(await zeroEx.token.getBalanceAsync(takerTokenAddress, makerAddress))
                    .to.be.bignumber.equal(partialFillAmount);
                expect(await zeroEx.token.getBalanceAsync(makerTokenAddress, takerAddress))
                    .to.be.bignumber.equal(partialFillAmount);
                expect(await zeroEx.token.getBalanceAsync(takerTokenAddress, takerAddress))
                    .to.be.bignumber.equal(fillableAmount.minus(partialFillAmount));
            });
            it('should fill the valid orders with fees', async () => {
                const fillableAmount = new BigNumber(5);
                const makerFee = new BigNumber(1);
                const takerFee = new BigNumber(2);
                const signedOrder = await fillScenarios.createFillableSignedOrderWithFeesAsync(
                    makerTokenAddress, takerTokenAddress, makerFee, takerFee,
                    makerAddress, takerAddress, fillableAmount, feeRecipient,
                );
                zeroEx.setTransactionSenderAccount(takerAddress);
                await zeroEx.exchange.fillOrderAsync(signedOrder, fillTakerAmount, shouldCheckTransfer);
                expect(await zeroEx.token.getBalanceAsync(zrxTokenAddress, feeRecipient))
                    .to.be.bignumber.equal(makerFee.plus(takerFee));
            });
        });
    });
    describe('tests that require partially filled order', () => {
        let makerTokenAddress: string;
        let takerTokenAddress: string;
        let takerAddress: string;
        let fillableAmount: BigNumber.BigNumber;
        let partialFillAmount: BigNumber.BigNumber;
        let signedOrder: SignedOrder;
        before(() => {
            takerAddress = userAddresses[1];
            const [makerToken, takerToken] = tokens;
            makerTokenAddress = makerToken.address;
            takerTokenAddress = takerToken.address;
        });
        beforeEach(async () => {
            fillableAmount = new BigNumber(5);
            partialFillAmount = new BigNumber(2);
            signedOrder = await fillScenarios.createPartiallyFilledSignedOrderAsync(
                makerTokenAddress, takerTokenAddress, takerAddress, fillableAmount, partialFillAmount,
            );
        });
        describe('#getUnavailableTakerAmountAsync', () => {
            it ('should throw if passed an invalid orderHash', async () => {
                const invalidOrderHashHex = '0x123';
                expect(zeroEx.exchange.getUnavailableTakerAmountAsync(invalidOrderHashHex)).to.be.rejected();
            });
            it ('should return zero if passed a valid but non-existent orderHash', async () => {
                const unavailableValueT = await zeroEx.exchange.getUnavailableTakerAmountAsync(NON_EXISTENT_ORDER_HASH);
                expect(unavailableValueT).to.be.bignumber.equal(0);
            });
            it ('should return the unavailableValueT for a valid and partially filled orderHash', async () => {
                const orderHash = await zeroEx.getOrderHashHexAsync(signedOrder);
                const unavailableValueT = await zeroEx.exchange.getUnavailableTakerAmountAsync(orderHash);
                expect(unavailableValueT).to.be.bignumber.equal(partialFillAmount);
            });
        });
        describe('#getFilledTakerAmountAsync', () => {
            it ('should throw if passed an invalid orderHash', async () => {
                const invalidOrderHashHex = '0x123';
                expect(zeroEx.exchange.getFilledTakerAmountAsync(invalidOrderHashHex)).to.be.rejected();
            });
            it ('should return zero if passed a valid but non-existent orderHash', async () => {
                const filledValueT = await zeroEx.exchange.getFilledTakerAmountAsync(NON_EXISTENT_ORDER_HASH);
                expect(filledValueT).to.be.bignumber.equal(0);
            });
            it ('should return the filledValueT for a valid and partially filled orderHash', async () => {
                const orderHash = await zeroEx.getOrderHashHexAsync(signedOrder);
                const filledValueT = await zeroEx.exchange.getFilledTakerAmountAsync(orderHash);
                expect(filledValueT).to.be.bignumber.equal(partialFillAmount);
            });
        });
        describe('#getCanceledTakerAmountAsync', () => {
            it ('should throw if passed an invalid orderHash', async () => {
                const invalidOrderHashHex = '0x123';
                expect(zeroEx.exchange.getCanceledTakerAmountAsync(invalidOrderHashHex)).to.be.rejected();
            });
            it ('should return zero if passed a valid but non-existent orderHash', async () => {
                const cancelledValueT = await zeroEx.exchange.getCanceledTakerAmountAsync(NON_EXISTENT_ORDER_HASH);
                expect(cancelledValueT).to.be.bignumber.equal(0);
            });
            it ('should return the cancelledValueT for a valid and partially filled orderHash', async () => {
                const orderHash = await zeroEx.getOrderHashHexAsync(signedOrder);
                const cancelledValueT = await zeroEx.exchange.getCanceledTakerAmountAsync(orderHash);
                expect(cancelledValueT).to.be.bignumber.equal(0);
            });
        });
    });
<<<<<<< HEAD
    describe('#subscribeAsync', () => {
        const indexFilterValues = {};
        const shouldCheckTransfer = false;
        let makerTokenAddress: string;
        let takerTokenAddress: string;
        let coinbase: string;
        let takerAddress: string;
        let makerAddress: string;
        let fillableAmount: BigNumber.BigNumber;
        let signedOrder: SignedOrder;
        before(() => {
            [coinbase, makerAddress, takerAddress] = userAddresses;
            const [makerToken, takerToken] = tokens;
            makerTokenAddress = makerToken.address;
            takerTokenAddress = takerToken.address;
        });
        beforeEach(async () => {
            fillableAmount = new BigNumber(5);
            signedOrder = await fillScenarios.createFillableSignedOrderAsync(
                makerTokenAddress, takerTokenAddress, makerAddress, takerAddress, fillableAmount,
            );
        });
        afterEach(async () => {
            (zeroEx.exchange as any).stopWatchingExchangeLogEventsAsync();
        });
        // Hack: Mocha does not allow a test to be both async and have a `done` callback
        // Since we need to await the receipt of the event in the `subscribeAsync` callback,
        // we do need both. A hack is to make the top-level a sync fn w/ a done callback and then
        // wrap the rest of the test in an async block
        // Source: https://github.com/mochajs/mocha/issues/2407
        it ('Should receive the LogFill event when an order is filled', (done: DoneCallback) => {
            (async () => {
                const subscriptionOpts: SubscriptionOpts = {
                    fromBlock: 0,
                    toBlock: 'latest',
                };
                await zeroEx.exchange.subscribeAsync(ExchangeEvents.LogFill, subscriptionOpts,
                                                     indexFilterValues, (err: Error, event: ContractEvent) => {
                    expect(err).to.be.null();
                    expect(event).to.not.be.undefined();
                    done();
                });
                const fillTakerAmountInBaseUnits = new BigNumber(1);
                zeroEx.setTransactionSenderAccount(takerAddress);
                await zeroEx.exchange.fillOrderAsync(signedOrder, fillTakerAmountInBaseUnits, shouldCheckTransfer);
            })();
        });
        it('Outstanding subscriptions are cancelled when zeroEx.setProviderAsync called', (done: DoneCallback) => {
            (async () => {
                const subscriptionOpts: SubscriptionOpts = {
                    fromBlock: 0,
                    toBlock: 'latest',
                };
                await zeroEx.exchange.subscribeAsync(ExchangeEvents.LogFill, subscriptionOpts,
                                                     indexFilterValues, (err: Error, event: ContractEvent) => {
                    done(new Error('Expected this subscription to have been cancelled'));
                });

                const newProvider = web3Factory.getRpcProvider();
                await zeroEx.setProviderAsync(newProvider);

                await zeroEx.exchange.subscribeAsync(ExchangeEvents.LogFill, subscriptionOpts,
                                                     indexFilterValues, (err: Error, event: ContractEvent) => {
                    expect(err).to.be.null();
                    expect(event).to.not.be.undefined();
                    done();
                });

                const fillTakerAmountInBaseUnits = new BigNumber(1);
                zeroEx.setTransactionSenderAccount(takerAddress);
                await zeroEx.exchange.fillOrderAsync(signedOrder, fillTakerAmountInBaseUnits, shouldCheckTransfer);
            })();
        });
    });
=======
>>>>>>> 5925f81f
});<|MERGE_RESOLUTION|>--- conflicted
+++ resolved
@@ -9,7 +9,6 @@
 import {web3Factory} from './utils/web3_factory';
 import {ZeroEx} from '../src/0x.js';
 import {BlockchainLifecycle} from './utils/blockchain_lifecycle';
-<<<<<<< HEAD
 import {
     Token,
     SignedOrder,
@@ -19,10 +18,6 @@
     DoneCallback,
     ExchangeContractErrs,
 } from '../src/types';
-=======
-import {orderFactory} from './utils/order_factory';
-import {Token, SignedOrder, ExchangeContractErrs} from '../src/types';
->>>>>>> 5925f81f
 import {FillScenarios} from './utils/fill_scenarios';
 import {TokenUtils} from './utils/token_utils';
 
@@ -40,15 +35,8 @@
     let tokenUtils: TokenUtils;
     let tokens: Token[];
     let userAddresses: string[];
-<<<<<<< HEAD
-    let tokenUtils: TokenUtils;
-    let tokens: Token[];
-    let fillScenarios: FillScenarios;
-    let zrxTokenAddress: string;
-=======
     let zrxTokenAddress: string;
     let fillScenarios: FillScenarios;
->>>>>>> 5925f81f
     before(async () => {
         web3 = web3Factory.create();
         zeroEx = new ZeroEx(web3);
@@ -145,10 +133,7 @@
         const shouldCheckTransfer = false;
         before(async () => {
             [coinbase, makerAddress, takerAddress, feeRecipient] = userAddresses;
-<<<<<<< HEAD
             tokens = await zeroEx.tokenRegistry.getTokensAsync();
-=======
->>>>>>> 5925f81f
             const [makerToken, takerToken] = tokenUtils.getNonProtocolTokens();
             makerTokenAddress = makerToken.address;
             takerTokenAddress = takerToken.address;
@@ -419,7 +404,6 @@
             });
         });
     });
-<<<<<<< HEAD
     describe('#subscribeAsync', () => {
         const indexFilterValues = {};
         const shouldCheckTransfer = false;
@@ -494,6 +478,4 @@
             })();
         });
     });
-=======
->>>>>>> 5925f81f
 });